import argparse
import json
import os
import subprocess
import sys
from pathlib import Path
import errno
import yaml

from clyso.ceph.ai import generate_result
from clyso.ceph.ai.common import (
    OttoParser,
    load_ceph_report_file,
    CEPH_FILES,
)
from clyso.ceph.api.commands import ceph_report, ceph_command
from clyso.ceph.ai.data import CephData
from clyso.ceph.ai.pg import add_command_pg
from clyso.ceph.otto.upmap import add_command_upmap_remapped
from clyso.__version__ import __version__
from clyso.ceph.ai.cephfs import add_command_cephfs

from clyso.ceph.ai.osd.command import OSDPerfCommand

CONFIG_FILE = "otto.yaml"


def collect(args=None):
    skip_confirmation = getattr(args, "yes", True) if args else True
    return ceph_report(skip_confirmation=skip_confirmation)


def collect_data_source(
    explicit_file,
    file_patterns,
    cli_command,
    data_source_name,
    verbose=False,
    args=None,
):
    """
    1. Check if file is explicitly provided via CLI argument
    2. Check if file exists in current directory (using file patterns)
    3. Fall back to running ceph CLI command
    """
    skip_confirmation = getattr(args, "yes", True) if args else True
    if explicit_file:
        try:
            file_path = Path(explicit_file)
            return json.loads(file_path.read_text(encoding="utf-8"))
        except Exception as e:
            if verbose:
                print(
                    f"Warning: Failed to read {data_source_name} from {explicit_file}: {e}",
                    file=sys.stderr,
                )
            return None

    for pattern in file_patterns:
        if os.path.exists(pattern):
            try:
                with open(pattern, "r") as file:
                    return json.load(file)
            except Exception as e:
                if verbose:
                    print(
                        f"Warning: Failed to read {data_source_name} from {pattern}: {e}",
                        file=sys.stderr,
                    )
                continue

    if cli_command:
        return ceph_command(cli_command, skip_confirmation=skip_confirmation)

    return None


def collect_all_data(args):
    """
    Returns a populated CephData object and a list of warnings.
    """
    data = CephData()
    warnings = []
    verbose = getattr(args, "verbose", False)

    """Load Ceph report from specified file or default location."""
    using_static_report = bool(args.ceph_report_json)

    if using_static_report:
        report = load_ceph_report_file(args.ceph_report_json)
        data.add_ceph_report(report)
    elif os.path.exists(CEPH_FILES["ceph-report"]):
        report = load_ceph_report_file(CEPH_FILES["ceph-report"])
        data.add_ceph_report(report)
    else:
        try:
            report = collect(args)
            data.add_ceph_report(report)
        except Exception as e:
            print(f"Error: Failed to collect ceph report via CLI: {e}", file=sys.stderr)
            sys.exit(1)

    # Collect Config Dump - avoid CLI commands when using static report
    config_dump = collect_data_source(
        getattr(args, "ceph_config_dump", None),
        [CEPH_FILES["config_dump"]],
        None if using_static_report else "ceph config dump -f json",
        "config dump",
        verbose,
        args,
    )
    if config_dump:
        data.add_ceph_config_dump(config_dump)
    else:
        warnings.append(
            "Config dump analysis skipped - unable to collect configuration data"
        )

    return data, warnings


def render_progress_bar(data):
    statuses = []
    for section in data["sections"]:
        for check in section["checks"]:
            statuses.append(check["result"])
    characters = {
        "PASS": ".",
        "WARN": "!",
        "FAIL": "X",
    }
    progress_bar = [characters.get(status, "?") for status in statuses]
    return "".join(progress_bar)


def compact_result(result):
    # Load the JSON data
    json_data = json.loads(result)

    # Print a "progress bar"
    print(f"Running tests: {render_progress_bar(json_data)}\n")

    # Print the summary
    print(
        f"Overall score: {json_data['summary']['score']:g} out of {json_data['summary']['max_score']} ({json_data['summary']['grade']})\n"
    )

    # Loop over the sections
    warned = False
    for section in json_data["sections"]:
        for check in section["checks"]:
            if check["result"] != "PASS":
                print(
                    f"- {check['result']} in {section['id']}/{check['id']}: {check['summary']}"
                )
                warned = True

    if warned:
        print("\nUse --verbose or --summary for details and recommendations")


def compact_result_summary(result):
    # Load the JSON data
    json_data = json.loads(result)

    # Print the summary
    print(
        f"Overall score: {json_data['summary']['score']:g} out of {json_data['summary']['max_score']} ({json_data['summary']['grade']})\n"
    )

    # Loop over the sections
    for section in json_data["sections"]:
        # Only show checks that failed or have warnings
        failed_checks = [
            check for check in section["checks"] if check["result"] != "PASS"
        ]

        if failed_checks:
            print(f"Section: {section['id']}")
            print(
                f"Score: {section['score']:g} out of {section['max_score']} ({section['grade']})"
            )

            # Show info for context
            if section["info"]:
                print("Info:")
                for info in section["info"]:
                    print(f"  - ID: {info['id']}")
                    print(f"    Summary: {info['summary']}")
                    print("    Details:")
                    for detail in info["detail"]:
                        print(f"      - {detail}")
                    if not info["detail"]:
                        print("      - None")

            print("Failed/Warning Checks:")
            for check in failed_checks:
                print(f"  - ID: {check['id']}")
                print(f"    Result: {check['result']}")
                print(f"    Summary: {check['summary']}")
                print("    Details:")
                for detail in check["detail"]:
                    print(f"      - {detail}")
                if not check["detail"]:
                    print("      - None")
                print("    Recommendations:")
                for recommend in check["recommend"]:
                    print(f"      - {recommend}")
                if not check["recommend"]:
                    print("      - None")
                print("")

            print("")


def verbose_result(result):
    # Load the JSON data
    json_data = json.loads(result)

    # Print the summary
    print(
        f"Overall score: {json_data['summary']['score']:g} out of {json_data['summary']['max_score']} ({json_data['summary']['grade']})\n"
    )

    # Loop over the sections
    for section in json_data["sections"]:
        print(f"Section: {section['id']}")
        print(
            f"Score: {section['score']:g} out of {section['max_score']} ({section['grade']})"
        )
        print("Info:")
        for info in section["info"]:
            print(f"  - ID: {info['id']}")
            print(f"    Summary: {info['summary']}")
            print("    Details:")
            for detail in info["detail"]:
                print(f"      - {detail}")
            if not info["detail"]:
                print("      - None")
        if not section["info"]:
            print("  - None")
        print("Checks:")
        for check in section["checks"]:
            print(f"  - ID: {check['id']}")
            print(f"    Result: {check['result']}")
            print(f"    Summary: {check['summary']}")
            print("    Details:")
            for detail in check["detail"]:
                print(f"      - {detail}")
            if not check["detail"]:
                print("      - None")
            print("    Recommendations:")
            for recommend in check["recommend"]:
                print(f"      - {recommend}")
            if not check["recommend"]:
                print("      - None")
            print("")
        if not section["checks"]:
            print("  - None")
            print("")


def subcommand_checkup(args):
    # CephData creation
    data, warnings = collect_all_data(args)

    # Show warnings for both verbose and summary modes
    if args.verbose or args.summary:
        for warning in warnings:
            print(f"Warning: {warning}")

    result = generate_result(ceph_data=data)

    if args.summary:
        compact_result_summary(result.dump())
    elif args.verbose:
        verbose_result(result.dump())
    else:
        compact_result(result.dump())


def subcommand_osd_perf(args):
    """Execute OSD performance analysis command"""
    command = OSDPerfCommand(args)
    command.execute()


def get_tuning_profiles():
    return {
        "balanced": {
            "description": "Balanced tuning for general-purpose workloads.",
            "settings": {
                "osd": {
                    "osd_op_threads": 8,
                },
            },
            "devices": "hdd|mixed|ssd|nvme",
        },
        "performance": {
            "description": "Optimized for high-performance workloads.",
            "settings": {
                "osd": {
                    "osd_op_threads": 16,
                    "osd_memory_target": 2147483648,
                },
            },
        },
        "capacity": {
            "description": "Optimized for large-scale, capacity-oriented workloads.",
            "settings": {
                "osd": {
                    "osd_op_threads": 4,
                },
            },
        },
        "lowmem": {
            "description": "Optimized for low memory nodes, e.g. edge devices.",
            "settings": {
                "osd": {
                    "osd_memory_target": 2147483648,
                },
            },
        },
    }


def profile_list(args):
    profiles = get_tuning_profiles()
    print("Available tuning profiles:")
    for name, profile in profiles.items():
        print(f"- {name}: {profile['description']}")
    profile_show(args)


def profile_set(args):
    profile_name = args.profilename
    profiles = get_tuning_profiles()
    if profile_name not in profiles:
        print(f"Error: Unknown profile '{profile_name}'.")
        profile_list(args)
        return

    config_file = Path(CONFIG_FILE)
    config_data = {"active_profile": profile_name}
    try:
        config_file.write_text(yaml.dump(config_data), encoding="utf-8")
    except Exception as e:
        print(f"Error writing config file: {e}")
        return

    print(f"Successfully set active tuning profile to '{profile_name}'.")


def profile_show(args):
    config_file = Path(CONFIG_FILE)
    if not config_file.exists():
        print("Error: No active tuning profile found.")
        return

    try:
        config = yaml.safe_load(config_file.read_text(encoding="utf-8"))
    except Exception as e:
        print(f"Error reading config file: {e}")
        return

    active_profile = config.get("active_profile")
    if not active_profile:
        print("Error: No active tuning profile found.")
        return

    print(f"Active tuning profile: {active_profile}")


def profile_verify(args):
    config_file = Path(CONFIG_FILE)
    if not config_file.exists():
        print("Error: No active tuning profile found.")
        return

    try:
        config = yaml.safe_load(config_file.read_text(encoding="utf-8"))
    except Exception as e:
        print(f"Error reading config file: {e}")
        return

    active_profile = config.get("active_profile")
    if not active_profile:
        print("Error: No active tuning profile found.")
        return

    profiles = get_tuning_profiles()
    profile = profiles.get(active_profile)
    if not profile:
        print(f"Error: Unknown profile '{active_profile}'.")
        return

    settings = profile.get("settings")
    if not settings:
        print(f"Error: No settings found for profile '{active_profile}'.")
        return

    for key, value in settings.items():
        ceph_value = run_ceph_command(["config", "get", "global", key])
        if str(value) != ceph_value.strip():
            print(
                f"Error: Mismatched setting '{key}': expected '{value}', found '{ceph_value.strip()}'."
            )
            return

    print("Current Ceph configuration matches the active profile.")


def get_tools_dir():
    tools_dir_candidates = [
        (Path(__file__).parent / "tools").resolve(),
        Path("/usr/libexec/otto/tools"),
        Path("/usr/share/otto/tools"),
        Path("/usr/lib/otto/tools"),
    ]

    for tools_dir in tools_dir_candidates:
        if tools_dir.exists():
            return tools_dir

    return None


def list_executable_files(directory: Path) -> list[str]:
    """
    Recursively lists executable files in the given directory and all subdirectories.

    Parameters:
    directory (Path): The path to the directory to search in.

    Returns:
    list: A list of paths to executable files.
    """
    if not directory.exists():
        raise FileNotFoundError(errno.ENOENT, f"Directory {directory} does not exist")
    if not directory.is_dir():
        raise NotADirectoryError(
            errno.ENOTDIR, f"Directory {directory} is not a directory"
        )

    executable_files: list[str] = []

    # Walk through the directory
    for file_path in directory.rglob("*"):
        # Check if the file is executable
        if file_path.is_file() and os.access(file_path, os.X_OK):
            executable_files.append(str(file_path.relative_to(directory)))

    return executable_files


def toolkit_help(args):
    tools_dir = get_tools_dir()

    if not tools_dir.exists():
        print("Ceph Tools directory not found", file=sys.stderr)
        exit(errno.ENOENT)

    try:
        print("Available scripts:")
        tools = list_executable_files(tools_dir)
        for tool in tools:
            print(f"  {tool}")
<<<<<<< HEAD
        print("\nUse 'otto toolkit <script> -h' for script-specific help")
=======
        print("\tUse 'otto toolkit <script> -h' for script-specific help")
>>>>>>> f5296531
    except (FileNotFoundError, NotADirectoryError) as e:
        print(f"Error accessing tools directory: {e}", file=sys.stderr)
        exit(e.errno)


def toolkit_echo(args):
    tools_dir = get_tools_dir()
    if not tools_dir.exists():
        print("Ceph Tools directory not found", file=sys.stderr)
        exit(errno.ENOENT)
    script_path = tools_dir / args.script
    if not script_path.exists():
        print(f"Script {args.script} not found", file=sys.stderr)
        exit(errno.ENOENT)
    try:
        content = script_path.read_text()
        print(content)
    except Exception as e:
        print(f"Error reading script {args.script}: {e}", file=sys.stderr)
        exit(errno.EIO)


def toolkit_run(args):
    tools_dir = get_tools_dir()
    if not tools_dir.exists():
        print("Ceph Tools directory not found", file=sys.stderr)
        exit(errno.ENOENT)

    if hasattr(args, "help") and args.help:
        cmd = [tools_dir / args.script, "-h"]
    else:
        cmd = [tools_dir / args.script] + args.args
        cmd_str = f"{args.script} {' '.join(args.args)}"
        print(f"Running tool: {cmd_str}")

    subprocess.run(cmd, check=False)


def planner_upgrade(args):
    print("Upgrade planner is coming soon.")
    return


def planner_capacity(args):
    print("Capacity planner is coming soon.")
    return


def planner_replacement(args):
    print("Hardware replacement planner is coming soon.")
    return


def run_ceph_command(args):
    skip_confirmation = getattr(args, "yes", True)
    command = ["ceph"]
    command.extend(args)
    cmd_str = " ".join(command)

    if not skip_confirmation:
        try:
            response = input(f"+ {cmd_str} [y/n]: ").strip().lower()
            if response not in ("y", "yes"):
                print("Command execution cancelled by user.")
                return
        except (KeyboardInterrupt, EOFError):
            print("\nOperation cancelled by user.")
            return

    try:
        output = subprocess.check_output(command)
        print(output.decode("utf-8"))
    except subprocess.CalledProcessError as e:
        print(f"Error: {e.output.decode('utf-8')}")
        exit(errno.EIO)


def main():
    # Create the top-level parser
    parser = OttoParser(prog="otto", description="Otto: Your Expert Ceph Assistant.")

    parser.add_argument(
        "--yes",
        "-y",
        action="store_true",
        default=True,
        help="Automatically confirm all interactive prompts",
    )

    subparsers = parser.add_subparsers(
        title="subcommands",
        description="valid subcommands",
        dest="{cluster, pool, toolkit}",
    )
    parser.add_argument(
        "--version",
        "-v",
        "-V",
        action="version",
        version=f"Otto v{__version__}",
    )
    subparsers.required = True

    # # Add a subparser for the 'help' command
    help_parser = subparsers.add_parser("help", help="Show this help message and exit")
    help_parser.set_defaults(func=lambda args: parser.print_help())

    # create the parser for the "checkup" command
    parser_checkup = subparsers.add_parser(
        "checkup", help="Perform an overall health and safety check on the cluster"
    )
    parser_checkup.add_argument(
        "--ceph_report_json", "-i", type=str, help="analyze this `ceph.report` file"
    )
    parser_checkup.add_argument(
        "--ceph-config-dump", type=str, help="analyze this config dump file"
    )
    parser_checkup.add_argument("--summary", action="store_true", help="Summary output")
    parser_checkup.add_argument("--verbose", action="store_true", help="Verbose output")
    parser_checkup.set_defaults(func=subcommand_checkup)

    # TODO: add back once we start collecting for this
    # parser_checkup.add_argument(
    #     "--ceph-osd-tree", type=str, help="analyze this OSD tree file"
    # )
    # parser_checkup.add_argument(
    #     "--ceph-pg-dump", type=str, help="analyze this PG dump file"
    # )

    # create the parser for the "osd" related commands
    parser_osd = subparsers.add_parser(
        "osd", help="OSD-related operations and analysis"
    )
    osd_subparsers = parser_osd.add_subparsers(description="OSD subcommands")
    osd_subparsers.required = True

    # OSD Performance command
    parser_osd_perf = osd_subparsers.add_parser(
        "perf", help="Analyze OSD performance metrics across the cluster"
    )
    parser_osd_perf.add_argument(
        "osd_id",
        nargs="?",
        type=int,
        help="Specific OSD ID to analyze (e.g., 123)",
    )
    parser_osd_perf.add_argument(
        "-n",
        "--num-osds",
        type=int,
        default=5,
        help="Number of random OSDs to sample (default: 5)",
    )
    parser_osd_perf.add_argument(
        "-f",
        "--file",
        type=str,
        help="JSON file containing OSD perf dump data to analyze",
    )
    parser_osd_perf.set_defaults(func=subcommand_osd_perf)

    # Create the parser for the "pg" related commands
    add_command_pg(subparsers)

    # Create the parser for the "cephfs" related commands
    add_command_cephfs(subparsers)

    # Create the parser for the "upmap" command
    add_command_upmap_remapped(subparsers)

    # HIDE THE PLANNER and PROFILE COMMANDS FOR NOW

    # # Create the parser for the "planner" command
    # parser_planner = subparsers.add_parser('planner', help='Ceph Planning Tools')
    # planner_subparsers = parser_planner.add_subparsers(dest="{upgrade, capacity, replacement}")
    # planner_subparsers.required = True;

    # # Create the parser for the "planner upgrade" command
    # parser_planner_upgrade = planner_subparsers.add_parser('upgrade', help='Plan a ceph upgrade')
    # parser_planner_upgrade.set_defaults(func=planner_upgrade)

    # # Create the parser for the "planner capacity" command
    # parser_planner_capacity = planner_subparsers.add_parser('capacity', help='Ceph capacity planning')
    # parser_planner_capacity.set_defaults(func=planner_capacity)

    # # Create the parser for the "planner replacement" command
    # parser_planner_replacement = planner_subparsers.add_parser('replacement', help='Hardware replacement planning')
    # parser_planner_replacement.set_defaults(func=planner_replacement)

    # # Create the parser for the "profile" command
    # parser_profile = subparsers.add_parser('profile', help='View and apply Ceph Tuning Profiles')
    # profile_subparsers = parser_profile.add_subparsers(dest = "{list,set,show,verify}")
    # profile_subparsers.required = True;

    # # Create the parser for the "profile list" command
    # parser_profile_list = profile_subparsers.add_parser('list', help='List available Ceph tuning profiles')
    # parser_profile_list.set_defaults(func=profile_list)

    # # Create the parser for the "profile set" command
    # parser_profile_set = profile_subparsers.add_parser('set', help='Set a Ceph tuning profile')
    # parser_profile_set.add_argument('profilename', type=str, help='profilename help')
    # parser_profile_set.set_defaults(func=profile_set)

    # # Create the parser for the "profile show" command
    # parser_profile_show = profile_subparsers.add_parser('show', help='Show the currently used Ceph tuning profile')
    # parser_profile_show.set_defaults(func=profile_show)

    # # Create the parser for the "profile verify" command
    # parser_profile_verify = profile_subparsers.add_parser('verify', help='Check if the cluster configuration matches the profile recommendations')
    # parser_profile_verify.set_defaults(func=profile_verify)

    # Create the parser for the "toolkit" command
    parser_toolkit = subparsers.add_parser(
        "toolkit", help="A selection of useful Ceph Tools"
    )
    toolkit_subparsers = parser_toolkit.add_subparsers(
        dest="toolkit_command", help="A selection of useful Ceph Tools", metavar=""
    )
    toolkit_subparsers.required = False
    parser_toolkit.set_defaults(func=toolkit_help)

    parser_echo = toolkit_subparsers.add_parser(
        "echo", help="Display the contents of a script"
    )
    parser_echo.add_argument("script", type=str, help="Name of the script to display")
    parser_echo.set_defaults(func=toolkit_echo)

    tools_dir = get_tools_dir()
    if tools_dir.exists():
        tools = list_executable_files(tools_dir)
        for tool in tools:
            try:
                parser_tool = toolkit_subparsers.add_parser(
                    tool,
                    help=f"Use 'otto toolkit {tool} -h' for help",
                    add_help=False,
                    formatter_class=argparse.RawDescriptionHelpFormatter,
                )
                parser_tool.add_argument(
                    "-h",
                    "--help",
                    action="store_true",
                    help=f"Use 'otto toolkit {tool} -h' for help",
                )
                parser_tool.add_argument(
                    "args",
                    nargs=argparse.REMAINDER,
                    help=f"Arguments for {tool}",
                )
                parser_tool.set_defaults(func=toolkit_run, script=tool)
            except Exception as e:
                print(f"Error adding parser for {tool}: {e}", file=sys.stderr)
                exit(errno.EIO)

    # Parse the arguments and call the appropriate function
    args = parser.parse_args()
    args.func(args)<|MERGE_RESOLUTION|>--- conflicted
+++ resolved
@@ -465,11 +465,7 @@
         tools = list_executable_files(tools_dir)
         for tool in tools:
             print(f"  {tool}")
-<<<<<<< HEAD
-        print("\nUse 'otto toolkit <script> -h' for script-specific help")
-=======
         print("\tUse 'otto toolkit <script> -h' for script-specific help")
->>>>>>> f5296531
     except (FileNotFoundError, NotADirectoryError) as e:
         print(f"Error accessing tools directory: {e}", file=sys.stderr)
         exit(e.errno)
